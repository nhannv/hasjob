--- conflicted
+++ resolved
@@ -31,12 +31,9 @@
     GONE = (REJECTED, WITHDRAWN, SPAM)
     LISTED = (CONFIRMED, REVIEWED, ANNOUNCEMENT, CLOSED)
     POSTPENDING = (CONFIRMED, REVIEWED, REJECTED, WITHDRAWN, FLAGGED, SPAM, MODERATED, ANNOUNCEMENT)
-<<<<<<< HEAD
     # Only those job posts which have their status in CLOSEABLE can be closed.
     CLOSEABLE = (CONFIRMED, REVIEWED, ANNOUNCEMENT, CLOSED, WITHDRAWN)
-=======
     MY = (DRAFT, PENDING, CONFIRMED, REVIEWED, MODERATED, ANNOUNCEMENT)
->>>>>>> 3bfca9bf
 
 
 class CURRENCY(LabeledEnum):
