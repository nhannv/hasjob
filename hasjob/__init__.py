# -*- coding: utf-8 -*-

import os.path
import geoip2.database
from flask import Flask
from flask.ext.assets import Bundle
from flask.ext.rq import RQ
from flask.ext.mail import Mail
from flask.ext.redis import Redis
from flask.ext.lastuser import Lastuser
from flask.ext.lastuser.sqlalchemy import UserManager
from baseframe import baseframe, assets, Version
import coaster.app
from ._version import __version__


# First, make an app and config it

app = Flask(__name__, instance_relative_config=True, static_folder=None)
app.static_folder = 'static'
mail = Mail()
lastuser = Lastuser()
redis_store = Redis()

# Second, setup assets
version = Version(__version__)
assets['hasjob.js'][version] = 'js/app.js'
assets['hasjob.css'][version] = 'css/app.css'

# Third, after config, import the models and views

from . import models, views  # NOQA
from .models import db  # NOQA


# Configure the app
def init_for(env):
    coaster.app.init_app(app, env)

    app.geoip = None
    if 'GEOIP_PATH' in app.config:
        geoip_database_path = os.path.join(app.config['GEOIP_PATH'], 'GeoLite2-City.mmdb')
        if not os.path.exists(geoip_database_path):
            app.logger.warn("GeoIP database missing at " + geoip_database_path)
        else:
            app.geoip = geoip2.database.Reader(geoip_database_path)

    RQ(app)

    baseframe.init_app(app, requires=['hasjob'],
        ext_requires=['baseframe-bs3',
            ('jquery.autosize', 'jquery.sparkline', 'jquery.liblink', 'jquery.wnumb', 'jquery.nouislider', 'jquery.appear'),
<<<<<<< HEAD
            'baseframe-firasans',
            'fontawesome>=4.3.0'],
=======
            'baseframe-firasans', 'fontawesome>=4.3.0', 'bootstrap-multiselect'],
>>>>>>> 3840141f
        enable_csrf=True)
    # TinyMCE has to be loaded by itself, unminified, or it won't be able to find its assets
    app.assets.register('js_tinymce', assets.require('!jquery.js', 'tinymce.js>=4.0.0', 'jquery.tinymce.js>=4.0.0'))
    app.assets.register('css_editor', Bundle('css/editor.css',
        filters=['cssrewrite', 'cssmin'], output='css/editor.packed.css'))

    from hasjob.uploads import configure as uploads_configure
    uploads_configure()
    mail.init_app(app)
    redis_store.init_app(app)
    lastuser.init_app(app)
    lastuser.init_usermanager(UserManager(db, models.User))<|MERGE_RESOLUTION|>--- conflicted
+++ resolved
@@ -50,12 +50,7 @@
     baseframe.init_app(app, requires=['hasjob'],
         ext_requires=['baseframe-bs3',
             ('jquery.autosize', 'jquery.sparkline', 'jquery.liblink', 'jquery.wnumb', 'jquery.nouislider', 'jquery.appear'),
-<<<<<<< HEAD
-            'baseframe-firasans',
-            'fontawesome>=4.3.0'],
-=======
             'baseframe-firasans', 'fontawesome>=4.3.0', 'bootstrap-multiselect'],
->>>>>>> 3840141f
         enable_csrf=True)
     # TinyMCE has to be loaded by itself, unminified, or it won't be able to find its assets
     app.assets.register('js_tinymce', assets.require('!jquery.js', 'tinymce.js>=4.0.0', 'jquery.tinymce.js>=4.0.0'))
