# -*- coding: utf-8 -*-

from datetime import datetime
from collections import OrderedDict

from sqlalchemy.exc import ProgrammingError
from flask import abort, redirect, render_template, request, Response, url_for, g, flash, Markup
from coaster.utils import getbool, parse_isoformat, for_tsquery
from baseframe import csrf, _

from .. import app, lastuser
from ..models import (db, JobCategory, JobPost, JobType, POSTSTATUS, newlimit, agelimit, JobLocation,
    Domain, Location, Tag, JobPostTag, Campaign, CAMPAIGN_POSITION, CURRENCY)
from ..views.helper import (getposts, getallposts, gettags, location_geodata, cache_viewcounts, session_jobpost_ab,
    bgroup)
from ..uploads import uploaded_logos
from ..utils import string_to_number


@csrf.exempt
@app.route('/', methods=['GET', 'POST'], subdomain='<subdomain>')
@app.route('/', methods=['GET', 'POST'])
def index(basequery=None, type=None, category=None, md5sum=None, domain=None,
        location=None, title=None, showall=True, statuses=None, tag=None, batched=True):

    if basequery is None:
        is_index = True
    else:
        is_index = False

    now = datetime.utcnow()
    if basequery is None and not (g.user or g.kiosk or (g.board and not g.board.require_login)):
        showall = False
        batched = False

    if basequery is None:
        basequery = JobPost.query

    # Apply request.args filters
    data_filters = {}
    f_types = request.args.getlist('t')
    while '' in f_types:
        f_types.remove('')
    if f_types:
        data_filters['types'] = f_types
        basequery = basequery.join(JobType).filter(JobType.name.in_(f_types))
    f_categories = request.args.getlist('c')
    while '' in f_categories:
        f_categories.remove('')
    if f_categories:
        data_filters['categories'] = f_categories
        basequery = basequery.join(JobCategory).filter(JobCategory.name.in_(f_categories))
    r_locations = request.args.getlist('l')
    f_locations = []
    for rl in r_locations:
        if rl.isdigit():
            f_locations.append(int(rl))
        elif rl:
            ld = location_geodata(rl)
            if ld:
                f_locations.append(ld['geonameid'])
    if f_locations:
        data_filters['locations'] = f_locations
        basequery = basequery.join(JobLocation).filter(JobLocation.geonameid.in_(f_locations))
    if getbool(request.args.get('anywhere')):
        data_filters['anywhere'] = True
        # Only works as a positive filter: you can't search for jobs that are NOT anywhere
        basequery = basequery.filter(JobPost.remote_location == True)  # NOQA
    if 'currency' in request.args and request.args['currency'] in CURRENCY.keys():
        data_filters['currency'] = request.args['currency']
        basequery.filter(JobPost.pay_currency == request.args['currency'])
    if getbool(request.args.get('equity')):
        # Only works as a positive filter: you can't search for jobs that DON'T pay in equity
        data_filters['equity'] = True
        basequery = basequery.filter(JobPost.pay_equity_min != None)  # NOQA
    if 'pmin' in request.args and 'pmax' in request.args:
        f_min = string_to_number(request.args['pmin'])
        f_max = string_to_number(request.args['pmax'])
        if f_min is not None and f_max is not None:
            data_filters['pay_min'] = f_min
            data_filters['pay_max'] = f_max
            basequery = basequery.filter(JobPost.pay_cash_min < f_max, JobPost.pay_cash_max >= f_min)

    search_domains = None
    if request.args.get('q'):
        q = for_tsquery(request.args['q'])
        try:
            # TODO: Can we do syntax validation without a database roundtrip?
            db.session.query(db.func.to_tsquery(q)).all()
        except ProgrammingError:
            db.session.rollback()
            g.event_data['search_syntax_error'] = (request.args['q'], q)
            if not request.is_xhr:
                flash(_(u"Search terms ignored because this didn’t parse: {query}").format(query=q), 'danger')
        else:
            # Query's good? Use it.
            data_filters['query'] = q
            search_domains = Domain.query.filter(
                Domain.search_vector.match(q, postgresql_regconfig='english'), Domain.is_banned == False).options(
                db.load_only('name', 'title', 'logo_url')).all()  # NOQA
            basequery = basequery.filter(JobPost.search_vector.match(q, postgresql_regconfig='english'))

    if data_filters:
        g.event_data['filters'] = data_filters

    # getposts sets g.board_jobs, used below
    posts = getposts(basequery, pinned=True, showall=showall, statuses=statuses).all()

    # Cache viewcounts (admin view or not)
    cache_viewcounts(posts)

    if posts:
        employer_name = posts[0].company_name
    else:
        employer_name = u'a single employer'

    if g.user:
        g.starred_ids = set(g.user.starred_job_ids(agelimit))
    else:
        g.starred_ids = set()

    jobpost_ab = session_jobpost_ab()

    # Make lookup slightly faster in the loop below since 'g' is a proxy
    board = g.board
    if board:
        board_jobs = g.board_jobs
    else:
        board_jobs = {}

    if is_index and posts and not g.kiosk:
        # Group posts by email_domain on index page only, when not in kiosk mode
        grouped = OrderedDict()
        for post in posts:
            pinned = post.pinned
            if board is not None:
                blink = board_jobs[post.id]
                if blink is not None:
                    pinned = blink.pinned
            if pinned:
                # Make pinned posts appear in a group of one
                grouped.setdefault(('s', post.hashid), []).append(
                    (pinned, post, bgroup(jobpost_ab, post)))
            elif post.status == POSTSTATUS.ANNOUNCEMENT:
                # Make announcements also appear in a group of one
                grouped.setdefault(('a', post.hashid), []).append(
                    (pinned, post, bgroup(jobpost_ab, post)))
            elif post.domain.is_webmail:
                grouped.setdefault(('ne', post.md5sum), []).append(
                    (pinned, post, bgroup(jobpost_ab, post)))
            else:
                grouped.setdefault(('nd', post.email_domain), []).append(
                    (pinned, post, bgroup(jobpost_ab, post)))
        pinsandposts = None
    else:
        grouped = None
        if g.board:
            pinsandposts = []
            for post in posts:
                pinned = post.pinned
                if board is not None:
                    blink = board_jobs[post.id]
                    if blink is not None:
                        pinned = blink.pinned
                pinsandposts.append((pinned, post, bgroup(jobpost_ab, post)))
        else:
            pinsandposts = [(post.pinned, post, bgroup(jobpost_ab, post)) for post in posts]

    # Pick a header campaign (only if not kiosk or an XHR reload)
    if not g.kiosk and not request.is_xhr:
        if g.preview_campaign:
            header_campaign = g.preview_campaign
        else:
            if location:
                geonameids = g.user_geonameids + [location['geonameid']]
            else:
                geonameids = g.user_geonameids
            header_campaign = Campaign.for_context(CAMPAIGN_POSITION.HEADER, board=g.board, user=g.user,
                anon_user=g.anon_user, geonameids=geonameids)
    else:
        header_campaign = None

    loadmore = False
    if batched:
        # Figure out where the batch should start from
        startdate = None
        if 'startdate' in request.values:
            try:
                startdate = parse_isoformat(request.values['startdate'])
            except ValueError:
                pass

        if request.method == 'GET':
            batchsize = 31  # Skipping one for the special stickie that's on all pages
        else:
            batchsize = 32

        # Depending on the display mechanism (grouped or ungrouped), extract the batch
        if grouped:
            if not startdate:
                startindex = 0
            else:
                # Loop through group looking for start of next batch. See below to understand the
                # nesting structure of 'grouped'
                for startindex, row in enumerate(grouped.values()):
                    # Skip examination of pinned listings (having row[0][0] = True)
                    if (not row[0][0]) and row[0][1].datetime < startdate:
                        break

            batch = grouped.items()[startindex:startindex + batchsize]
            if startindex + batchsize < len(grouped):
                # Get the datetime of the last group's first item
                # batch = [((type, domain), [(pinned, post, bgroup), ...])]
                # batch[-1] = ((type, domain), [(pinned, post, bgroup), ...])
                # batch[-1][1] = [(pinned, post, bgroup), ...]
                # batch[-1][1][0] = (pinned, post, bgroup)
                # batch[-1][1][0][1] = post
                loadmore = batch[-1][1][0][1].datetime
            grouped = OrderedDict(batch)
        elif pinsandposts:
            if not startdate:
                startindex = 0
            else:
                for startindex, row in enumerate(pinsandposts):
                    # Skip pinned posts when looking for starting index
                    if (not row[0]) and row[1].datetime < startdate:
                        break

            batch = pinsandposts[startindex:startindex + batchsize]
            if startindex + batchsize < len(pinsandposts):
                # batch = [(pinned, post), ...]
                loadmore = batch[-1][1].datetime
            pinsandposts = batch

    if grouped:
        g.impressions = {post.id: (pinflag, post.id, is_bgroup)
            for group in grouped.itervalues()
            for pinflag, post, is_bgroup in group}
    elif pinsandposts:
        g.impressions = {post.id: (pinflag, post.id, is_bgroup) for pinflag, post, is_bgroup in pinsandposts}

    # Test values for development:
    # if not g.user_geonameids:
    #     g.user_geonameids = [1277333, 1277331, 1269750]
    if not location and 'l' not in request.args and g.user_geonameids and (g.user or g.anon_user):
        # No location filters? Prompt the user
        ldata = location_geodata(g.user_geonameids)
        location_prompts = [ldata[geonameid] for geonameid in g.user_geonameids if geonameid in ldata]
    else:
        location_prompts = []

    return render_template('index.html', pinsandposts=pinsandposts, grouped=grouped, now=now,
                           newlimit=newlimit, jobtype=type, jobcategory=category, title=title,
                           md5sum=md5sum, domain=domain, employer_name=employer_name,
                           location=location, showall=showall, tag=tag, is_index=is_index,
                           header_campaign=header_campaign, loadmore=loadmore,
<<<<<<< HEAD
                           location_prompts=location_prompts, search_domains=search_domains,
                           is_siteadmin=lastuser.has_permission('siteadmin'))
=======
                           is_siteadmin=lastuser.has_permission('siteadmin'),
                           job_type_choices=JobType.choices(g.board), job_category_choices=JobCategory.choices(g.board))
>>>>>>> 6864748c


@csrf.exempt
@app.route('/drafts', methods=['GET', 'POST'], subdomain='<subdomain>')
@app.route('/drafts', methods=['GET', 'POST'])
@lastuser.requires_login
def browse_drafts():
    basequery = JobPost.query.filter_by(user=g.user)
    return index(basequery=basequery, statuses=[POSTSTATUS.DRAFT, POSTSTATUS.PENDING])


@csrf.exempt
@app.route('/type/<name>', methods=['GET', 'POST'], subdomain='<subdomain>')
@app.route('/type/<name>', methods=['GET', 'POST'])
def browse_by_type(name):
    if name == 'all':
        return redirect(url_for('index'))
    ob = JobType.query.filter_by(name=name).first_or_404()
    basequery = JobPost.query.filter_by(type_id=ob.id)
    return index(basequery=basequery, type=ob, title=ob.title)


@csrf.exempt
@app.route('/<domain>', methods=['GET', 'POST'], subdomain='<subdomain>')
@app.route('/<domain>', methods=['GET', 'POST'])
def browse_by_domain(domain):
    if not domain or '.' not in domain:
        abort(404)
    obj = Domain.get(domain)
    if not obj:
        abort(404)
    if obj.is_banned:
        abort(410)
    basequery = JobPost.query.join(Domain).filter(JobPost.domain == obj)
    return index(basequery=basequery, domain=obj, title=obj.use_title, showall=True)


@app.route('/at/<domain>', methods=['GET', 'POST'], subdomain='<subdomain>')
@app.route('/at/<domain>', methods=['GET', 'POST'])
def browse_by_domain_legacy(domain):
    return redirect(url_for('browse_by_domain', domain=domain), code=301)


@csrf.exempt
@app.route('/category/<name>', methods=['GET', 'POST'], subdomain='<subdomain>')
@app.route('/category/<name>', methods=['GET', 'POST'])
def browse_by_category(name):
    if name == 'all':
        return redirect(url_for('index'))
    ob = JobCategory.query.filter_by(name=name).first_or_404()
    basequery = JobPost.query.filter_by(category_id=ob.id)
    return index(basequery=basequery, category=ob, title=ob.title)


@csrf.exempt
@app.route('/by/<md5sum>', methods=['GET', 'POST'], subdomain='<subdomain>')
@app.route('/by/<md5sum>', methods=['GET', 'POST'])
def browse_by_email(md5sum):
    if not md5sum:
        abort(404)
    basequery = JobPost.query.filter_by(md5sum=md5sum)
    return index(basequery=basequery, md5sum=md5sum, showall=True)


@csrf.exempt
@app.route('/in/<location>', methods=['GET', 'POST'], subdomain='<subdomain>')
@app.route('/in/<location>', methods=['GET', 'POST'])
def browse_by_location(location):
    loc = Location.get(location)
    if loc:
        geodata = {'geonameid': loc.id, 'name': loc.name, 'use_title': loc.title, 'description': Markup(loc.description)}
    else:
        geodata = location_geodata(location)
    if not geodata:
        abort(404)
    if location != geodata['name']:
        return redirect(url_for('browse_by_location', location=geodata['name']))
    basequery = JobPost.query.filter(db.and_(
        JobLocation.jobpost_id == JobPost.id, JobLocation.geonameid == geodata['geonameid']))
    return index(basequery=basequery, location=geodata, title=geodata['use_title'])


@csrf.exempt
@app.route('/in/anywhere', methods=['GET', 'POST'], subdomain='<subdomain>')
@app.route('/in/anywhere', methods=['GET', 'POST'])
def browse_by_anywhere():
    basequery = JobPost.query.filter(JobPost.remote_location == True)  # NOQA
    return index(basequery=basequery)


@csrf.exempt
@app.route('/tag/<tag>', methods=['GET', 'POST'], subdomain='<subdomain>')
@app.route('/tag/<tag>', methods=['GET', 'POST'])
def browse_by_tag(tag):
    tag = Tag.query.filter_by(name=tag).first_or_404()
    basequery = JobPost.query.filter(db.and_(
        JobPostTag.jobpost_id == JobPost.id, JobPostTag.tag == tag))
    return index(basequery=basequery, tag=tag, title=tag.title)


@app.route('/tag', subdomain='<subdomain>')
@app.route('/tag')
def browse_tags():
    return render_template('tags.html', tags=gettags(alltime=getbool(request.args.get('all'))))


@app.route('/feed', subdomain='<subdomain>')
@app.route('/feed')
def feed(basequery=None, type=None, category=None, md5sum=None, domain=None, location=None, tag=None, title=None):
    title = "All jobs"
    if type:
        title = type.title
    elif category:
        title = category.title
    elif md5sum or domain:
        title = u"Jobs at a single employer"
    elif location:
        title = u"Jobs in {location}".format(location=location['use_title'])
    elif tag:
        title = u"Jobs tagged {tag}".format(tag=title)
    posts = list(getposts(basequery, showall=False))
    if posts:  # Can't do this unless posts is a list
        updated = posts[0].datetime.isoformat() + 'Z'
        if md5sum:
            title = posts[0].company_name
    else:
        updated = datetime.utcnow().isoformat() + 'Z'
    return Response(render_template('feed.xml', posts=posts, updated=updated, title=title),
        content_type='application/atom+xml; charset=utf-8')


@app.route('/type/<name>/feed', subdomain='<subdomain>')
@app.route('/type/<name>/feed')
def feed_by_type(name):
    if name == 'all':
        return redirect(url_for('feed'))
    ob = JobType.query.filter_by(name=name).first_or_404()
    basequery = JobPost.query.filter_by(type_id=ob.id)
    return feed(basequery=basequery, type=ob)


@app.route('/category/<name>/feed', subdomain='<subdomain>')
@app.route('/category/<name>/feed')
def feed_by_category(name):
    if name == 'all':
        return redirect(url_for('feed'))
    ob = JobCategory.query.filter_by(name=name).first_or_404()
    basequery = JobPost.query.filter_by(category_id=ob.id)
    return feed(basequery=basequery, category=ob)


@app.route('/by/<md5sum>/feed', subdomain='<subdomain>')
@app.route('/by/<md5sum>/feed')
def feed_by_email(md5sum):
    if not md5sum:
        abort(404)
    basequery = JobPost.query.filter_by(md5sum=md5sum)
    return feed(basequery=basequery, md5sum=md5sum)


@app.route('/at/<domain>/feed', subdomain='<subdomain>')
@app.route('/at/<domain>/feed')
def feed_by_domain(domain):
    if not domain:
        abort(404)
    basequery = JobPost.query.filter_by(email_domain=domain)
    return feed(basequery=basequery, domain=domain)


@app.route('/in/<location>/feed', subdomain='<subdomain>')
@app.route('/in/<location>/feed')
def feed_by_location(location):
    geodata = location_geodata(location)
    if not geodata:
        abort(404)
    basequery = JobPost.query.filter(db.and_(
        JobLocation.jobpost_id == JobPost.id, JobLocation.geonameid == geodata['geonameid']))
    return feed(basequery=basequery, location=geodata)


@app.route('/in/anywhere/feed', subdomain='<subdomain>')
@app.route('/in/anywhere/feed')
def feed_by_anywhere():
    basequery = JobPost.query.filter(JobPost.remote_location == True)  # NOQA
    return feed(basequery=basequery)


@app.route('/tag/<tag>/feed', subdomain='<subdomain>')
@app.route('/tag/<tag>/feed')
def feed_by_tag(tag):
    tag = Tag.query.filter_by(name=tag).first_or_404()
    basequery = JobPost.query.filter(db.and_(
        JobPostTag.jobpost_id == JobPost.id, JobPostTag.tag == tag))
    return feed(basequery=basequery, tag=tag, title=tag.title)


@app.route('/archive')
def archive():
    def sortarchive(order_by):
        current_order_by = request.args.get('order_by')
        reverse = request.args.get('reverse')
        if order_by == current_order_by:
            if reverse is None:
                reverse = False
            try:
                reverse = bool(int(reverse))
            except ValueError:
                reverse = False
            reverse = int(not reverse)
        return url_for('archive', order_by=order_by,
            reverse=reverse,
            start=request.args.get('start'),
            limit=request.args.get('limit'))

    order_by = {
        'date': JobPost.datetime,
        'headline': JobPost.headline,
        'company': JobPost.company_name,
        'location': JobPost.location,
        }.get(request.args.get('order_by'))
    reverse = request.args.get('reverse')
    start = request.args.get('start', 0)
    limit = request.args.get('limit', 100)
    if order_by is None and reverse is None:
        order_by = JobPost.datetime
        reverse = True
    try:
        if reverse is not None:
            reverse = bool(int(reverse))
    except ValueError:
        reverse = None
    try:
        if start is not None:
            start = int(start)
    except ValueError:
        start = 0
    try:
        if limit is not None:
            limit = int(limit)
    except ValueError:
        limit = 100
    count, posts = getallposts(order_by=order_by, desc=reverse, start=start, limit=limit)

    if request.is_xhr:
        tmpl = 'archive_inner.html'
    else:
        tmpl = 'archive.html'
    return render_template(tmpl, order_by=request.args.get('order_by'),
        posts=posts, start=start, limit=limit, count=count,
        # Pass some functions
        min=min, max=max, sortarchive=sortarchive)


@app.route('/sitemap.xml', subdomain='<subdomain>')
@app.route('/sitemap.xml')
def sitemap():
    sitemapxml = '<?xml version="1.0" encoding="UTF-8"?>\n'\
                 '<urlset xmlns="http://www.sitemaps.org/schemas/sitemap/0.9">\n'
    # Add locations to sitemap
    for item in Location.query.all():
        sitemapxml += '  <url>\n'\
                      '    <loc>%s</loc>\n' % item.url_for(_external=True) + \
                      '    <lastmod>%s</lastmod>\n' % (item.updated_at.isoformat() + 'Z') + \
                      '    <changefreq>monthly</changefreq>\n'\
                      '  </url>\n'
    # Add live posts to sitemap
    for post in getposts(showall=True):
        sitemapxml += '  <url>\n'\
                      '    <loc>%s</loc>\n' % post.url_for(_external=True) + \
                      '    <lastmod>%s</lastmod>\n' % (post.datetime.isoformat() + 'Z') + \
                      '    <changefreq>monthly</changefreq>\n'\
                      '  </url>\n'
    sitemapxml += '</urlset>'
    return Response(sitemapxml, content_type='text/xml; charset=utf-8')


@app.route('/<domain>/<hashid>/logo', subdomain='<subdomain>')
@app.route('/<domain>/<hashid>/logo')
@app.route('/logo/<hashid>', defaults={'domain': None}, subdomain='<subdomain>')
@app.route('/logo/<hashid>', defaults={'domain': None})
def logoimage(domain, hashid):
    post = JobPost.query.filter_by(hashid=hashid).first_or_404()
    if not post.company_logo:
        # If there's no logo (perhaps it was deleted), don't try to show one
        abort(404)
    if post.status in [POSTSTATUS.REJECTED, POSTSTATUS.SPAM]:
        # Don't show logo if post has been rejected. Could be spam
        abort(410)
    return redirect(uploaded_logos.url(post.company_logo))


@app.route('/search', subdomain='<subdomain>')
@app.route('/search')
def search():
    return redirect(url_for('index', **request.args))<|MERGE_RESOLUTION|>--- conflicted
+++ resolved
@@ -254,13 +254,9 @@
                            md5sum=md5sum, domain=domain, employer_name=employer_name,
                            location=location, showall=showall, tag=tag, is_index=is_index,
                            header_campaign=header_campaign, loadmore=loadmore,
-<<<<<<< HEAD
                            location_prompts=location_prompts, search_domains=search_domains,
-                           is_siteadmin=lastuser.has_permission('siteadmin'))
-=======
                            is_siteadmin=lastuser.has_permission('siteadmin'),
                            job_type_choices=JobType.choices(g.board), job_category_choices=JobCategory.choices(g.board))
->>>>>>> 6864748c
 
 
 @csrf.exempt
