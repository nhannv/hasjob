--- conflicted
+++ resolved
@@ -12,7 +12,7 @@
 from ..models import (db, JobCategory, JobPost, JobType, POSTSTATUS, newlimit, agelimit, JobLocation,
     Domain, Location, Tag, JobPostTag, Campaign, CAMPAIGN_POSITION, CURRENCY)
 from ..views.helper import (getposts, getallposts, gettags, location_geodata, cache_viewcounts, session_jobpost_ab,
-    bgroup)
+    bgroup, filter_locations)
 from ..uploads import uploaded_logos
 from ..utils import string_to_number
 
@@ -68,7 +68,7 @@
         basequery = basequery.filter(JobPost.remote_location == True)  # NOQA
     if 'currency' in request.args and request.args['currency'] in CURRENCY.keys():
         data_filters['currency'] = request.args['currency']
-        basequery.filter(JobPost.pay_currency == request.args['currency'])
+        basequery = basequery.filter(JobPost.pay_currency == request.args['currency'])
     if getbool(request.args.get('equity')):
         # Only works as a positive filter: you can't search for jobs that DON'T pay in equity
         data_filters['equity'] = True
@@ -255,14 +255,10 @@
                            location=location, showall=showall, tag=tag, is_index=is_index,
                            header_campaign=header_campaign, loadmore=loadmore,
                            location_prompts=location_prompts, search_domains=search_domains,
-<<<<<<< HEAD
-                           is_siteadmin=lastuser.has_permission('siteadmin'))
-=======
                            is_siteadmin=lastuser.has_permission('siteadmin'),
                            job_locations=filter_locations(),
                            job_type_choices=JobType.name_title_pairs(g.board),
                            job_category_choices=JobCategory.name_title_pairs(g.board))
->>>>>>> 3840141f
 
 
 @csrf.exempt
