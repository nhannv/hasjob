--- conflicted
+++ resolved
@@ -960,8 +960,7 @@
     # 1. GET request, page loaded for the first time
     # 2. POST request from main page's Post a Job box
     # 3. POST request from this page, with errors
-<<<<<<< HEAD
-    return render_template('postjob.html', form=form, no_removelogo=True)
+    return render_template('postjob.html', form=form, no_removelogo=True, archived_post=archived_post)
 
 
 @app.route('/<domain>/<hashid>/close', methods=('GET', 'POST'), defaults={'key': None}, subdomain='<subdomain>')
@@ -1012,7 +1011,4 @@
         post_status_msg = "This post is currently closed and hidden from public view."
     else:
         post_status_msg = "This post is currently closed but publicly viewable."
-    return render_template("reopen.html", post=post, reopen_form=reopen_form, close_form=close_form, post_status_msg=post_status_msg)
-=======
-    return render_template('postjob.html', form=form, no_removelogo=True, archived_post=archived_post)
->>>>>>> 3bfca9bf
+    return render_template("reopen.html", post=post, reopen_form=reopen_form, close_form=close_form, post_status_msg=post_status_msg)