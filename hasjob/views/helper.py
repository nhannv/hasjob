--- conflicted
+++ resolved
@@ -345,8 +345,6 @@
     return count, filt
 
 
-<<<<<<< HEAD
-=======
 def gettags(alltime=False):
     query = db.session.query(Tag.name.label('name'), Tag.title.label('title'), Tag.public.label('public'),
         db.func.count(Tag.id).label('count')).join(JobPostTag).join(JobPost).filter(
@@ -396,7 +394,6 @@
             except IntegrityError:  # Parallel request, skip this and move on
                 db.session.rollback()
 
->>>>>>> 734d0cc3
 
 @cache.memoize(timeout=86400)
 def location_geodata(location):
@@ -482,9 +479,4 @@
         url = path.join(request.url_root, url[1:])
     if url.startswith('http:'):  # http://www.example.com
         url = 'https:' + url[5:]
-    return url
-
-
-@app.template_filter('user_has_drafts')
-def user_has_drafts(user):
-    return JobPost.query.filter_by(user=user).filter(JobPost.status.in_([POSTSTATUS.DRAFT, POSTSTATUS.PENDING])).count() > 0+    return url