--- conflicted
+++ resolved
@@ -88,18 +88,14 @@
         </div>
         <div class="col-md-3">{% if not g.kiosk %}
           <div class="list-group">
-<<<<<<< HEAD
             {%- if g.user %}
-              <a class="list-group-item pstar-list-group-item">
-                <i class="fa fa-star{% if post not in g.user.starred_jobs %}-o{% endif %} pstar sidebar-pstar"
+              <a class="list-group-item sidebar-pstar" href="#">
+                <i class="fa fa-star{% if post not in g.user.starred_jobs %}-o{% endif %} pstar"
                    data-id="{{ post.hashid }}"></i>
-                &nbsp;&nbsp; Favourite this
+                &nbsp;&nbsp; <span class="pstar-caption">{% if post not in g.user.starred_jobs %}Favourite this{% else %}Favourited{% endif %}</span>
               </a>
             {%- endif %}
-            <a class="list-group-item" href="mailto:?subject=Job%3A%20{{ post.headline|urlquoteplus }}&amp;body={{ post.url_for(utm_campaign='share', utm_medium='email', _external=true)|urlquoteplus }}">
-=======
             <a class="list-group-item" href="mailto:?subject=Job%3A%20{{ headline|urlquoteplus }}&amp;body={{ post.url_for(utm_campaign='share', utm_medium='email', _external=true)|urlquoteplus }}">
->>>>>>> dd2f9280
               <i class="fa fa-fw fa-envelope"></i>&nbsp;&nbsp; Email this
             </a>
             <a class="list-group-item visible-xs-block visible-sm-block" href="whatsapp://send?text={{ headline|urlquoteplus }}+{{ post.url_for(utm_campaign='share', utm_medium='whatsapp', _external=true)|urlquoteplus }}">
@@ -356,10 +352,11 @@
     });
   });
   $(function() {
-    $('.pstar-list-group-item').click(function(){
+    $('.sidebar-pstar').click(function(e) {
       $('.pstar').click();
-    });
-
+      e.preventDefault();
+      return false;
+    });
     $('#post-location').tooltip();
     $(".popup-box").hide();
     $(".popup-box:target").show();
