--- conflicted
+++ resolved
@@ -1,5 +1,6 @@
 {%- from "macros.html" import stickie %}
 {%- from "domain.html" import org_profile with context %}
+{% from "baseframe/forms.html" import renderfield, widgetscripts %}
 {%- if not request.is_xhr -%}
   {% extends "layout.html" %}
   {% block titletags -%}
@@ -16,8 +17,6 @@
   {%- if location %}<link rel="alternate" type="application/atom+xml" title="Jobs in {{ location['use_title'] }} – {{ config['SITE_TITLE'] }}" href="{{ url_for('feed_by_location', location=location['name']) }}" />{% endif -%}
   {% endblock %}
   {% block description %}{% if location and location.description %}{{ location.description|firstline }}{% else %}{{ super() }}{% endif %}{% endblock %}
-<<<<<<< HEAD
-=======
   {% block hasjob_nav %}
     {%- if showall -%}
       <div class="header-section">
@@ -99,7 +98,6 @@
       </div><!--eof header-section-->
     {%- endif -%}
   {% endblock %}
->>>>>>> 3840141f
 {% endif %}
 {% block content %}{% with gkiosk=g.kiosk, gboard=g.board, guser=g.user, gstarred_ids=g.starred_ids %}
 {%- if not request.is_xhr -%}
@@ -285,8 +283,6 @@
     }).blur(function() {
       $(this).val($(this).val().replace(/(\r\n|\n|\r)/gm," ").replace(/\s+/g," "));
     });
-<<<<<<< HEAD
-=======
     
     var setPayTextField = function(currency, pmin, pmax){
       if (currency.toLowerCase() === 'na'){
@@ -403,7 +399,6 @@
       numberDisplayed: 1,
       buttonWidth: '100%'
     });
->>>>>>> 3840141f
   });
 </script>
 {%- endif -%}
