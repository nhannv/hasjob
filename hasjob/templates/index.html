--- conflicted
+++ resolved
@@ -39,17 +39,25 @@
             </select>
           </div>
           <div class="filters dropdown">
-            <div id="job-filters-pay" data-toggle="dropdown" aria-expanded="true" class="filter-select">Pay</div>
+            <div id="job-filters-pay" data-toggle="dropdown" aria-expanded="true" class="filter-select placeholder-fontcolor">Pay</div>
             <ul class="dropdown-menu pay-filter-dropdown" role="menu" aria-labelledby="job-filters-pay">
-              <li>
-                <input type="radio" id="job-filters-na" name="currency" value="NA"></input>
-                <label for="job-filters-na">N/A</label>
-                <input type="radio" id="job-filters-inr" name="currency" value="INR"></input>
-                <label for="job-filters-inr">INR</label>
-                <input type="radio" id="job-filters-usd" name="currency" value="USD"></input>
-                <label for="job-filters-usd">USD</label>
-                <input type="radio" id="job-filters-eur" name="currency" value="EUR"></input>
-                <label for="job-filters-eur">EUR</label>
+              <li class="clearfix">
+                <div class="currency-checkbox">
+                  <input type="radio" id="job-filters-na" name="currency" value="NA"></input>
+                  <label for="job-filters-na">N/A</label>
+                </div>
+                <div class="currency-checkbox">
+                  <input type="radio" id="job-filters-inr" name="currency" value="INR"></input>
+                  <label for="job-filters-inr">INR</label>
+                </div>
+                <div class="currency-checkbox">
+                  <input type="radio" id="job-filters-usd" name="currency" value="USD"></input>
+                  <label for="job-filters-usd">USD</label>
+                </div>
+                <div class="currency-checkbox">
+                  <input type="radio" id="job-filters-eur" name="currency" value="EUR"></input>
+                  <label for="job-filters-eur">EUR</label>
+                </div>
               </li>
               <li>
                 <div class="pay-filter-slider">
@@ -69,69 +77,7 @@
           </div>
           <div class="sumbit-filters">
             <input id='job-filters-submit' type="submit" class="btn btn-default submit-btn" value="Filter"/>
-          </div>
-          <div class="row">
-            <div class="col-md-12">
-              <h5>"Full Time, Freelance" "Python" jobs in "Bangalore, IN" under "Programming" in pay range "5,30,000-9,30,000"</h5>
-            </div>
-<<<<<<< HEAD
-          </div>
-=======
-            <div class="filters">
-              <select id="job-filters-type" name="t" multiple="multiple" class="job-filters-select2" placeholder="Job Type">
-                {%- for job_type in job_type_choices -%}
-                  <option value="{{job_type[0]}}" {% if job_type[0]|string in request.args.getlist('t') %} selected="selected" {% endif %}>{{job_type[1]}}</option>
-                {%- endfor -%}
-              </select>
-            </div>
-            <div class="filters">
-              <select id="job-filters-category" name="c" multiple="multiple" class="job-filters-select2" placeholder="Job Category">
-                {%- for job_category in job_category_choices -%}
-                  <option value="{{job_category[0]}}" {% if job_category[0]|string in request.args.getlist('c') %} selected="selected" {% endif %}>{{job_category[1]}}</option>
-                {%- endfor -%}
-              </select>
-            </div>
-            <div class="filters dropdown">
-              <div id="job-filters-pay" data-toggle="dropdown" aria-expanded="true" class="filter-select placeholder-fontcolor">Pay</div>
-              <ul class="dropdown-menu pay-filter-dropdown" role="menu" aria-labelledby="job-filters-pay">
-                <li class="clearfix">
-                  <div class="currency-checkbox">
-                    <input type="radio" id="job-filters-na" name="currency" value="NA"></input>
-                    <label for="job-filters-na">N/A</label>
-                  </div>
-                  <div class="currency-checkbox">
-                    <input type="radio" id="job-filters-inr" name="currency" value="INR"></input>
-                    <label for="job-filters-inr">INR</label>
-                  </div>
-                  <div class="currency-checkbox">
-                    <input type="radio" id="job-filters-usd" name="currency" value="USD"></input>
-                    <label for="job-filters-usd">USD</label>
-                  </div>
-                  <div class="currency-checkbox">
-                    <input type="radio" id="job-filters-eur" name="currency" value="EUR"></input>
-                    <label for="job-filters-eur">EUR</label>
-                  </div>
-                </li>
-                <li>
-                  <div class="pay-filter-slider">
-                    <input type="hidden" name="pmin" id="job-filters-pmin">
-                    <input type="hidden" name="pmax" id="job-filters-pmax">
-                    <div id="pay-slider"></div>
-                  </div>
-                </li>
-                <li>
-                  <input type="checkbox" name="equity" id="job-filters-equity" {% if request.args.get('equity') %} checked="checked" {% endif %} value="1"></input>
-                  <label for="job-filters-equity">Equity</label>
-                </li>
-              </ul>
-            </div>
-            <div class="filters">
-              <input id="job-filters-keywords" class="filter-select" type="text" placeholder="Keywords" name="q" value="{{ request.args.q }}"/>
-            </div>
-            <div class="sumbit-filters">
-              <input id='job-filters-submit' type="submit" class="btn btn-default submit-btn" value="Filter"/>
-            </div>      
->>>>>>> b82fb950
+          </div>      
         </div><!--eof container-->
       </form>
     </div><!--eof header-section-->
