--- conflicted
+++ resolved
@@ -43,7 +43,6 @@
             </select>
           </div>
           <div class="filters dropdown">
-<<<<<<< HEAD
             <div id="job-filters-pay" class="btn-group btn-block">
               <button type="button" class="btn btn-default dropdown-toggle placeholder-fontcolor btn-block" data-toggle="dropdown" aria-expanded="false">
                 <span id="job-filters-pay-text" class='dark-text'></span>
@@ -80,11 +79,6 @@
                   <label for="job-filters-equity">Equity</label>
                 </li>
               </ul>
-=======
-            <div id="job-filters-pay" data-toggle="dropdown" aria-expanded="true" class="btn btn-default pay-btn">
-              <span id="job-filters-pay-text"></span>
-              <span class="caret"></span>
->>>>>>> 64076b12
             </div>
           </div>
           <div class="filters">
