{% extends "baseframe.html" -%}
{% from "baseframe/components.html" import responsive_networkbar with context %}
{% from "macros.html" import campaign_header, campaign_script %}

{% block doctypehtml -%}
<!DOCTYPE html>
<!--[if lt IE 7]> <html class="no-js lt-ie9 lt-ie8 lt-ie7" lang="en" {% block manifest %}{%- if g.kiosk %} manifest="{{ url_for('kiosk_manifest') }}" {%- endif %}{% endblock %}> <![endif]-->
<!--[if IE 7]>    <html class="no-js lt-ie9 lt-ie8" lang="en" {{ self.manifest() }}> <![endif]-->
<!--[if IE 8]>    <html class="no-js lt-ie9" lang="en" {{ self.manifest() }}> <![endif]-->
<!--[if gt IE 8]><!--> <html lang="en" class="no-js {%- if g.user %} userlogin {%- else %} no-userlogin {%- endif %}" {{ self.manifest() }}> <!--<![endif]-->
{%- endblock %}

{%- block titletags %}
  <title>{% block title %}{{ title }}{% endblock %} — {% if g.board %}{{ g.board.title }}{% else %}{{ config['SITE_TITLE'] }}{% endif %}</title>
  <meta name="DC.title" content="{{ self.title()|e }}" />
  <meta property="og:title" content="{{ self.title()|e }}" />
{%- endblock %}

{%- block description %}{% if g.board and g.board.description %}{{ g.board.description|firstline }}{% else %}Hasjob is India’s best job board for tech startups{% endif %}{% endblock %}

{% block image_src -%}
  <link rel="image_src" href="{{ url_for('static', filename='img/logo-star.png', _external=true) }}" />
  <meta property="og:image" content="{{ url_for('static', filename='img/logo-star.png', _external=true) }}" />
{%- endblock %}

{%- block layoutheaders %}
  <link rel="stylesheet" type="text/css" href="//fonts.googleapis.com/css?family=Walter+Turncoat|McLaren" />
  <link rel="stylesheet" type="text/css" href="//code.cdn.mozilla.net/fonts/fira.css">
  <!-- Feed and search -->
  <link rel="alternate" type="application/atom+xml" title="All jobs – {% if g.board -%} {{ g.board.title }} {%- else -%} {{ config['SITE_TITLE'] }} {%- endif %}" href="{{ url_for('feed') }}" />
  <link rel="search" type="application/opensearchdescription+xml" href="{{ url_for('static', filename='opensearch.xml') }}" title="Hasjob Search" />
  {% block pageheaders %}{% endblock %}
  {%- block twittercards %}
    <meta name="twitter:card" content="summary" />
    <meta name="twitter:site" content="@hasjob" />
  {%- endblock %}
{%- endblock %}

{% block headerbox -%}
<header>
  {% block networkbar -%}
    {% if not g.kiosk %}
      {% with links = [] %}
        {%- if g.user and g.user.flags.has_jobpost_unconfirmed_month %}
          {% set links = links + [{'title': "Drafts", 'url': url_for('browse_drafts')}] %}
        {%- endif %}
        {{ responsive_networkbar(siteid=config['SITE_ID'], login=true, links=links) }}
      {% endwith %}
    {%- endif %}
  {%- endblock %}
  <div class="container">
    <div class="row">
      <div class="col-xs-10 col-sm-6 col-md-8 col-lg-9">
        <h1><a href="{{ url_for('index') }}">
          {%- if g.board -%}
            {{ g.board.title }} <small>
              {%- if g.board.caption -%} {{ g.board.caption }} {%- else -%} Powered by Hasjob {%- endif -%}
            </small>
          {%- else -%}
            Hasjob <small>The HasGeek Job Board</small>
          {%- endif -%}
        </a></h1>
      </div>
<<<<<<< HEAD
      <div class="col-xs-12 col-sm-6 col-md-4 col-lg-3">
        <form id="search" action="{{ url_for('index') }}" class="form-inline" role="form">
          {# Remove these when filters UI is introduced #}
          {%- if 't' in request.args %}{% for t in request.args.getlist('t') %}
            <input type="hidden" name="t" value="{{ t }}"/>
          {%- endfor %}{% endif %}
          {%- if 'c' in request.args %}{% for c in request.args.getlist('c') %}
            <input type="hidden" name="c" value="{{ c }}"/>
          {%- endfor %}{% endif %}
          {%- if 'l' in request.args %}{% for l in request.args.getlist('l') %}
            <input type="hidden" name="l" value="{{ l }}"/>
          {%- endfor %}{% endif %}
          {%- if 'anywhere' in request.args %}<input type="hidden" name="anywhere" value="{{ request.args.anywhere }}"/>{% endif %}
          {%- if 'equity' in request.args %}<input type="hidden" name="equity" value="{{ request.args.equity }}"/>{% endif %}
          {%- if 'currency' in request.args %}<input type="hidden" name="currency" value="{{ request.args.currency }}"/>{% endif %}
          {%- if 'pmin' in request.args %}<input type="hidden" name="pmin" value="{{ request.args.pmin }}"/>{% endif %}
          {%- if 'pmax' in request.args %}<input type="hidden" name="pmax" value="{{ request.args.pmax }}"/>{% endif %}
          <label for="search-input" class="sr-only">Search</label>
          <div class="input-group input-group-sm">
            <input id="search-input" type="text" placeholder="Find a job…" name="q" value="{{ request.args.q }}" class="form-control"/>
            <span class="input-group-btn">
              <input type="submit" class="btn btn-default" value="Go"/>
            </span>
          </div>
        </form>
=======
      <div class="col-xs-2 col-sm-6 col-md-4 col-lg-3">
>>>>>>> 6864748c
      </div>
    </div>
  </div>
  {% block headertoo %}{% endblock %}
</header>
{%- endblock %}

{% block messages %}
  {%- for category, msg in get_flashed_messages(with_categories=true) %}
    <div class="flash flash-{{ category }}"><p>{{ msg }}</p></div>
  {%- endfor %}
{% endblock %}

{% block basecontent -%}
  {%- if header_campaign %}{{ campaign_header(g, header_campaign) }}{% endif %}
  {% block content %}{% endblock %}
{%- endblock %}

{% block footer %}
<p>
  {%- if g.kiosk %}
    Hasjob is a service of HasGeek. You are in kiosk mode with a limited view of posts.
  {%- elif g.board and g.board.not_root %}
    Powered by <a href="https://hasjob.co/">Hasjob</a>, a service of <a href="https://hasgeek.com/">HasGeek</a>.
    Subscribe to <a href="{{ url_for('feed') }}">the feed</a> or follow
    <a href="https://twitter.com/hasjob">@hasjob on Twitter</a>
    to find out when new jobs are posted. Hosted by
    <a href="http://e2enetworks.com/">E2E Networks</a>.
  {%- else %}
    Hasjob is a service of <a href="https://hasgeek.com/">HasGeek</a>.
    Subscribe to <a href="{{ url_for('feed') }}">the feed</a> or follow
    <a href="https://twitter.com/hasjob">@hasjob on Twitter</a>
    to find out when new jobs are posted. Hosted by
    <a href="http://e2enetworks.com/">E2E Networks</a>.
  {%- endif %}
  {%- if not g.user and not g.anon_user %}
    <img src="{{ url_for('sniffle') }}" width="1" height="1" alt=""/>
  {%- endif %}
</p>
{% endblock %}

{% block layoutscripts %}
  {%- if header_campaign %}{{ campaign_script() }}{% endif %}
  {% block footerscripts %}{% endblock %}
{% endblock %}<|MERGE_RESOLUTION|>--- conflicted
+++ resolved
@@ -61,39 +61,11 @@
           {%- endif -%}
         </a></h1>
       </div>
-<<<<<<< HEAD
-      <div class="col-xs-12 col-sm-6 col-md-4 col-lg-3">
-        <form id="search" action="{{ url_for('index') }}" class="form-inline" role="form">
-          {# Remove these when filters UI is introduced #}
-          {%- if 't' in request.args %}{% for t in request.args.getlist('t') %}
-            <input type="hidden" name="t" value="{{ t }}"/>
-          {%- endfor %}{% endif %}
-          {%- if 'c' in request.args %}{% for c in request.args.getlist('c') %}
-            <input type="hidden" name="c" value="{{ c }}"/>
-          {%- endfor %}{% endif %}
-          {%- if 'l' in request.args %}{% for l in request.args.getlist('l') %}
-            <input type="hidden" name="l" value="{{ l }}"/>
-          {%- endfor %}{% endif %}
-          {%- if 'anywhere' in request.args %}<input type="hidden" name="anywhere" value="{{ request.args.anywhere }}"/>{% endif %}
-          {%- if 'equity' in request.args %}<input type="hidden" name="equity" value="{{ request.args.equity }}"/>{% endif %}
-          {%- if 'currency' in request.args %}<input type="hidden" name="currency" value="{{ request.args.currency }}"/>{% endif %}
-          {%- if 'pmin' in request.args %}<input type="hidden" name="pmin" value="{{ request.args.pmin }}"/>{% endif %}
-          {%- if 'pmax' in request.args %}<input type="hidden" name="pmax" value="{{ request.args.pmax }}"/>{% endif %}
-          <label for="search-input" class="sr-only">Search</label>
-          <div class="input-group input-group-sm">
-            <input id="search-input" type="text" placeholder="Find a job…" name="q" value="{{ request.args.q }}" class="form-control"/>
-            <span class="input-group-btn">
-              <input type="submit" class="btn btn-default" value="Go"/>
-            </span>
-          </div>
-        </form>
-=======
       <div class="col-xs-2 col-sm-6 col-md-4 col-lg-3">
->>>>>>> 6864748c
       </div>
     </div>
   </div>
-  {% block headertoo %}{% endblock %}
+  {% block hasjob_nav %}{% endblock %}
 </header>
 {%- endblock %}
 
