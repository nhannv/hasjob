body
  font-family: $font-default
  background: #e8e7e6 image-url("canvas.jpg")

header
  padding-top: 50px // For banner on mobile
  margin-bottom: 0
  background: #ebe7e4
  border-bottom: none
  +box-shadow(0 1px 5px $color-shadow)

  h1
    color: $color-title-has
    font-size: 30px
    margin-top: 10px
    margin-bottom: 10px
    small
      display: inline-block
      color: $color-title-geek
      font-size: 70%
      font-weight: bold

    a, a:hover, a:focus, a:active, a:visited
      color: inherit
      text-decoration: none
      border-bottom: none

    a:hover, a:focus, a:active
      // background-image: linear-gradient(to top, rgba(0, 0, 0, 0), rgba(0, 0, 0, 0) 8px, $color-title-jobs 8px, $color-title-jobs 13px, rgba(0, 0, 0, 0) 13px)
      background-image: linear-gradient(to top, rgba(0, 0, 0, 0), rgba(0, 0, 0, 0) 12%, $color-title-jobs 12%, $color-title-jobs 23%, rgba(0, 0, 0, 0) 23%)

.header-section
  +box-shadow(inset 0 2px 5px -2px rgba(0,0,0,0.1))

#page-header
  border-bottom: none

#logo
  +replace-text-with-dimensions('logo-star.png')

#hg-networkbar.navbar .navbar-brand
  padding: 0
  display: block
  +replace-text-with-dimensions('logo-star.png')
  height: 48px
  background-position: left center
  background-size: auto 100%
  background-repeat: none
  text-indent: -1000px

@media screen and (min-width: 768px)
  header
    padding-top: 0 // Remove padding on non-mobile
    margin-bottom: 12px
    h1 small
      display: inline

.header-section
  padding: 10px 0

  label
    font-weight: normal

  .btn
    text-align: left
    border-bottom: 1px solid #ccc
    padding: 6px 0

  .pay-btn
    width: 100%
    padding: 6px 10px

  .submit-btn
    text-align: center
    line-height: normal
    font-size: 14px
    padding: 8px 3px
    display: block
    width: 100%

  .filter-select
    width: 100%

  .dropdown-menu > li > a
    padding: 5px 10px

  .multiselect-selected-text
    padding: 0 10px

  ul.multiselect-container
    max-height: 20em
    overflow: auto

  @media screen and (max-width: 767px)
    ul.multiselect-container
      padding: 2px 0 0 %10px

.pay-filter-dropdown
  padding: 5px 10px
  width: 120%

.filters
  float: left
  padding: 5px 10px 5px 0
  width: 19%

.sumbit-filters
  float: left
  padding: 5px 0
  width: 5%

.pay-filter-dropdown 
  width: 120%
  padding: 5px 10px 0
  margin-top: -2px

.submit-btn .fa-filter
  margin-right: 3px

.currency-checkbox
  float: left
  width: 25%

.currency-checkbox label
  font-size: 14px

.pay-filter-slider
  margin: 15px auto

.pay-filter-slider .noUi-horizontal .noUi-origin:first-child
  margin-left: 15px

.pay-filter-slider .noUi-horizontal .noUi-handle
  width: 20px
  height: 25px
  left: -17px
  top: -4px

.pay-filter-slider .noUi-horizontal .noUi-handle:after, .pay-filter-slider .noUi-horizontal .noUi-handle:before 
  height: 10px
  left: 7px
  top: 6px

.pay-filter-slider .noUi-horizontal .noUi-handle:after
  left: 12px

@media (min-width: 768px) and (max-width: 1024px) 
  .filters
    float: left
    width: 33.3%

  .sumbit-filters
    float: left
    width: 9%

@media screen and (max-width: 767px)
  .filters
    float: none
    padding: 5px 0
    width: 100%

  .sumbit-filters
    padding: 5px 0
    width: 20%

  .pay-filter-dropdown
    width: 100%
<<<<<<< HEAD

#job-filters
  button.multiselect
    text-align: left

  ul.multiselect-container
    max-height: 20em
    overflow: auto

  @media screen and (max-width: 767px)
    ul.multiselect-container
      padding: 2px 0 0 %10px

#job-filters-pay
  background-color: #F5F5F5
  .btn
    text-align: left

#job-filters-pay-text
  color: #000

.dark-text
  color: #000
=======
>>>>>>> 64076b12
<|MERGE_RESOLUTION|>--- conflicted
+++ resolved
@@ -164,30 +164,4 @@
     width: 20%
 
   .pay-filter-dropdown
-    width: 100%
-<<<<<<< HEAD
-
-#job-filters
-  button.multiselect
-    text-align: left
-
-  ul.multiselect-container
-    max-height: 20em
-    overflow: auto
-
-  @media screen and (max-width: 767px)
-    ul.multiselect-container
-      padding: 2px 0 0 %10px
-
-#job-filters-pay
-  background-color: #F5F5F5
-  .btn
-    text-align: left
-
-#job-filters-pay-text
-  color: #000
-
-.dark-text
-  color: #000
-=======
->>>>>>> 64076b12
+    width: 100%