--- conflicted
+++ resolved
@@ -1,11 +1,7 @@
 @charset "UTF-8";
 body {
   font-family: "Fira Sans", arial, sans-serif;
-<<<<<<< HEAD
-  background: #e8e7e6 url('../img/canvas.jpg?1416495026');
-=======
   background: #e8e7e6 url('../img/canvas.jpg?1425290105');
->>>>>>> 3bfca9bf
 }
 
 header {
@@ -87,11 +83,7 @@
   overflow: hidden;
   text-align: left;
   text-transform: capitalize;
-<<<<<<< HEAD
-  background-image: url('../img/logo-star.png?1424329162');
-=======
   background-image: url('../img/logo-star.png?1425290105');
->>>>>>> 3bfca9bf
   background-repeat: no-repeat;
   background-position: 50% 50%;
   width: 170px;
@@ -319,11 +311,7 @@
   line-height: 36px;
 }
 #search input[type="text"] {
-<<<<<<< HEAD
-  background: white url('../img/search.png?1416495026') 4px center no-repeat;
-=======
   background: white url('../img/search.png?1425290105') 4px center no-repeat;
->>>>>>> 3bfca9bf
   padding: 7px 10px 3px 20px;
 }
 #search .btn {
