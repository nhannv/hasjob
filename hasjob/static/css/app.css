--- conflicted
+++ resolved
@@ -1,11 +1,7 @@
 @charset "UTF-8";
 body {
   font-family: "Fira Sans", arial, sans-serif;
-<<<<<<< HEAD
-  background: #e8e7e6 url('../img/canvas.jpg?1400098749');
-=======
   background: #e8e7e6 url('../img/canvas.jpg?1416495026');
->>>>>>> 3840141f
 }
 
 header {
@@ -38,6 +34,12 @@
   background-image: linear-gradient(to top, rgba(0, 0, 0, 0), rgba(0, 0, 0, 0) 12%, #f0a40c 12%, #f0a40c 23%, rgba(0, 0, 0, 0) 23%);
 }
 
+.header-section {
+  -moz-box-shadow: inset 0 2px 5px -2px rgba(0, 0, 0, 0.1);
+  -webkit-box-shadow: inset 0 2px 5px -2px rgba(0, 0, 0, 0.1);
+  box-shadow: inset 0 2px 5px -2px rgba(0, 0, 0, 0.1);
+}
+
 #page-header {
   border-bottom: none;
 }
@@ -47,11 +49,7 @@
   overflow: hidden;
   text-align: left;
   text-transform: capitalize;
-<<<<<<< HEAD
-  background-image: url('../img/logo-star.png?1424602497');
-=======
   background-image: url('../img/logo-star.png?1424329162');
->>>>>>> 3840141f
   background-repeat: no-repeat;
   background-position: 50% 50%;
   width: 170px;
@@ -65,11 +63,7 @@
   overflow: hidden;
   text-align: left;
   text-transform: capitalize;
-<<<<<<< HEAD
-  background-image: url('../img/logo-star.png?1424602497');
-=======
   background-image: url('../img/logo-star.png?1424329162');
->>>>>>> 3840141f
   background-repeat: no-repeat;
   background-position: 50% 50%;
   width: 170px;
@@ -90,8 +84,6 @@
     display: inline;
   }
 }
-<<<<<<< HEAD
-=======
 .header-section {
   padding: 10px 0 5px;
 }
@@ -230,7 +222,6 @@
   cursor: pointer;
 }
 
->>>>>>> 3840141f
 .input-group-btn > .btn {
   border-bottom: 1px solid #ccc;
 }
@@ -244,11 +235,7 @@
   line-height: 36px;
 }
 #search input[type="text"] {
-<<<<<<< HEAD
-  background: white url('../img/search.png?1343882941') 4px center no-repeat;
-=======
   background: white url('../img/search.png?1416495026') 4px center no-repeat;
->>>>>>> 3840141f
   padding: 7px 10px 3px 20px;
 }
 #search .btn {
