--- conflicted
+++ resolved
@@ -46,7 +46,6 @@
 
     $ python runserver.py
 
-<<<<<<< HEAD
 ### Install and run with Docker
 
 You can alternatively run Hasjob with Docker.
@@ -71,13 +70,12 @@
     ```
     $ docker-compose up
     ```
-=======
+
 If you encounter a problem setting up, please look at existing issue reports
 on GitHub before filing a new issue. This code is the same version used in
 production so there is a very good chance you did something wrong and there
 is no actual problem in the code. Issues you encounter after setup could
 be real bugs.
->>>>>>> be2a03e9
 
 WSGI is recommended for production. For Apache: enable `mod_wsgi` and make a
 `VirtualHost` with:
